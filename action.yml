name: Add To GitHub projects
description: Automatically add issues and PRs to GitHub projects
author: GitHub
branding:
  icon: table
inputs:
  project-url:
    required: true
    description: URL of the project to add issues to
  github-token:
    required: true
    description: A GitHub personal access token with write access to the project
  labeled:
    required: false
    description: A comma-separated list of labels to use as a filter for issue to be added
  label-operator:
    required: false
<<<<<<< HEAD
    description: The behavior of the labels filter, AND to match all labels, OR to match any label (default is OR)
  milestoned:
    required: false
    description: A comma-separated list of milestones to use as a filter for issue to be added or removed from project
  remove-unmatched:
    required: false
    description: A boolean indicating if an unmatched issue should be removed from the Project
  fuzzy-match:
    required: false
    description: A boolean indicating if milestone matching should be done with fuzzy starts-with matching
=======
    description: The behavior of the labels filter, AND to match all labels, OR to match any label, NOT to exclude any listed label (default is OR)
>>>>>>> c7ca843e
runs:
  using: 'node16'
  main: 'dist/index.js'<|MERGE_RESOLUTION|>--- conflicted
+++ resolved
@@ -15,8 +15,7 @@
     description: A comma-separated list of labels to use as a filter for issue to be added
   label-operator:
     required: false
-<<<<<<< HEAD
-    description: The behavior of the labels filter, AND to match all labels, OR to match any label (default is OR)
+    description: The behavior of the labels filter, AND to match all labels, OR to match any label, NOT to exclude any listed label (default is OR)
   milestoned:
     required: false
     description: A comma-separated list of milestones to use as a filter for issue to be added or removed from project
@@ -26,9 +25,6 @@
   fuzzy-match:
     required: false
     description: A boolean indicating if milestone matching should be done with fuzzy starts-with matching
-=======
-    description: The behavior of the labels filter, AND to match all labels, OR to match any label, NOT to exclude any listed label (default is OR)
->>>>>>> c7ca843e
 runs:
   using: 'node16'
   main: 'dist/index.js'