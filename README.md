--- conflicted
+++ resolved
@@ -19,13 +19,9 @@
 
 Once you've configured your workflow, save it as a `.yml` file in your target Repository's `.github/workflows` directory.
 
-<<<<<<< HEAD
 ##### Example Usage: Issue milestoned `bug` OR `needs-triage`
-=======
-### Examples
 
 #### Example Usage: Issue opened with labels `bug` OR `needs-triage`
->>>>>>> c7ca843e
 
 ```yaml
 name: Add milestone 1 and 2 Issue to Project
